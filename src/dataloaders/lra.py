--- conflicted
+++ resolved
@@ -11,7 +11,7 @@
 import torch
 from torch import nn
 import torch.nn.functional as F
-<<<<<<< HEAD
+
 from tokenizers import Tokenizer, normalizers
 from tokenizers.pre_tokenizers import Whitespace
 from tokenizers.models import WordLevel
@@ -19,10 +19,6 @@
 from tokenizers.normalizers import NFD, Lowercase, StripAccents
 from tokenizers.trainers import WordLevelTrainer
 
-=======
-import torchtext
-from torchtext.vocab import build_vocab_from_iterator
->>>>>>> 18ca4040
 import torchvision
 from einops.layers.torch import Rearrange, Reduce
 from PIL import Image  # Only used for Pathfinder
@@ -217,7 +213,6 @@
             vocab = tokenizer.get_vocab()
         else:  # self.level == 'char'
             tokenizer = list  # Just convert a string to a list of chars
-<<<<<<< HEAD
             # Account for <bos> and <eos> tokens
             tokenize = lambda example: {"tokens": tokenizer(example["text"])[:l_max]}
 
@@ -230,22 +225,6 @@
             )
 
             special_tokens = (
-=======
-        # Account for <bos> and <eos> tokens
-        l_max = self.l_max - int(self.append_bos) - int(self.append_eos)
-        tokenize = lambda example: {"tokens": tokenizer(example["text"])[:l_max]}
-        dataset = dataset.map(
-            tokenize,
-            remove_columns=["text"],
-            keep_in_memory=True,
-            load_from_cache_file=False,
-            num_proc=max(self.n_workers, 1),
-        )
-        vocab = build_vocab_from_iterator(
-            dataset["train"]["tokens"],
-            min_freq=self.min_freq,
-            specials=(
->>>>>>> 18ca4040
                 ["<pad>", "<unk>"]
                 + (["<bos>"] if self.append_bos else [])
                 + (["<eos>"] if self.append_eos else [])
